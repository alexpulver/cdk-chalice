import json
import os
import shutil
import subprocess
import sys
import uuid
from typing import Dict

import docker
from aws_cdk import (
    aws_s3_assets as assets,
    core as cdk
)


_AWS_DEFAULT_REGION = 'us-east-1'


class DockerConfig:
    """Docker configuration for packaging Chalice app in a container environment.

    The default image closely mimics AWS Lambda execution environment, but you can
    also specify your own. If a custom container image is used, it is the owner
    responsibility to make sure it mimics Lambda execution environment.
    """

    def __init__(self, image: str = None, env: dict = None) -> None:
        """
        :param str image: Docker image name.
            Defaults to image that closely mimics AWS Lambda execution environment.
        :param Dict[str,str] env: Environment variables to set inside the container.
            AWS_DEFAULT_REGION is set to 'us-east-1' unless explicitly specified.
        """
        if image is None:
            python_version = f'{sys.version_info.major}.{sys.version_info.minor}'
            self.image = f'lambci/lambda:build-python{python_version}'
        else:
            self.image = image

        self.env = env if env is not None else {}
        # Chalice requires AWS_DEFAULT_REGION to be set for 'package' sub-command.
        self.env.setdefault('AWS_DEFAULT_REGION', _AWS_DEFAULT_REGION)


class ChaliceError(Exception):
    pass


class Chalice(cdk.Construct):
    """
    Adds the provided stage configuration to SOURCE_DIR/.chalice/config.json.
    Stage name will be the string representation of current CDK scope.

    Packages the application into AWS SAM format and imports the resulting template
    into the construct tree under the provided scope.
    """

    def __init__(self, scope: cdk.Construct, id: str, *, source_dir: str,
                 stage_config: Dict, docker_config: DockerConfig = None,
                 **kwargs) -> None:
        """
        :param str source_dir: Path to Chalice application source code
        :param Dict stage_config: Chalice stage configuration.
            The configuration object should have the same structure as Chalice JSON
            stage configuration.
        :param DockerConfig docker_config: If your functions depend on packages
            that have natively compiled dependencies, build your functions inside
            an AWS Lambda-like Docker container (or your own container).
        :raises ChaliceError: Error packaging the application.
        """
        super().__init__(scope, id, **kwargs)

        self.source_dir = source_dir
        self.stage_name = scope.to_string()
        self.stage_config = stage_config
        self.docker_config = docker_config

        self._create_stage_with_config()
        sam_package_dir = self._package_app()
        sam_template = self._update_sam_template(sam_package_dir)

        cdk.CfnInclude(self, 'ChaliceApp', template=sam_template)

    def _create_stage_with_config(self):
        config_path = os.path.join(self.source_dir, '.chalice/config.json')
        with open(config_path, 'r+') as config_file:
            config = json.load(config_file)
            config['stages'][self.stage_name] = self.stage_config
            config_file.seek(0)
            config_file.write(json.dumps(config, indent=2))
            config_file.truncate()

    def _package_app(self) -> str:
        chalice_out_dir = os.path.join(os.getcwd(), 'chalice.out')
        sam_package_dir = os.path.join(chalice_out_dir, uuid.uuid4().hex)

        if self.docker_config is not None:
            self._package_app_container(sam_package_dir)
        else:
            self._package_app_subprocess(sam_package_dir)

        return sam_package_dir

    def _package_app_container(self, sam_package_dir):
        docker_volumes = {
            self.source_dir: {'bind': '/app', 'mode': 'rw'},
            sam_package_dir: {'bind': '/chalice.out', 'mode': 'rw'}
        }
        docker_command = (
            'bash -c "pip install --no-cache-dir -r requirements.txt; '
            f'chalice package --stage {self.stage_name} /chalice.out"'
        )

        client = docker.from_env()
        print(f'Packaging Chalice app for {self.stage_name}')
        try:
            client.containers.run(
                self.docker_config.image, command=docker_command,
                environment=self.docker_config.env, remove=True,
                volumes=docker_volumes, working_dir='/app')
        except docker.errors.NotFound:
            message = (
                f'Could not find the specified Docker image: {self.docker_config.image}. '
                'When using the default lambci/lambda images, make sure your Python '
                'version is supported. See AWS Lambda Runtimes documentation for '
                'supported versions: '
                'https://docs.aws.amazon.com/lambda/latest/dg/lambda-runtimes.html'
            )
            raise ChaliceError(message)

    def _package_app_subprocess(self, sam_package_dir):
        chalice_exe = shutil.which('chalice')
<<<<<<< HEAD
        command = [
            chalice_exe, 'package', '--stage',
            self.stage_name, sam_package_dir
        ]
=======
        command = [chalice_exe, 'package', '--stage', self.stage_name, sam_package_dir]
        # Chalice requires AWS_DEFAULT_REGION to be set for 'package' sub-command.
        env = {'AWS_DEFAULT_REGION': _AWS_DEFAULT_REGION}
>>>>>>> af193ccd

        print(f'Packaging Chalice app for {self.stage_name}')
        subprocess.run(command, cwd=self.source_dir, env=env)

    def _update_sam_template(self, sam_package_dir):
        deployment_zip_path = os.path.join(sam_package_dir, 'deployment.zip')
        sam_deployment_asset = assets.Asset(
            self, 'ChaliceAppCode', path=deployment_zip_path)
        sam_template_path = os.path.join(sam_package_dir, 'sam.json')

        with open(sam_template_path) as sam_template_file:
            sam_template = json.load(sam_template_file)
            functions = filter(
                lambda resource: resource['Type'] == 'AWS::Serverless::Function',
                sam_template['Resources'].values()
            )
            for function in functions:
                function['Properties']['CodeUri'] = {
                    'Bucket': sam_deployment_asset.s3_bucket_name,
                    'Key': sam_deployment_asset.s3_object_key
                }

        return sam_template<|MERGE_RESOLUTION|>--- conflicted
+++ resolved
@@ -130,16 +130,9 @@
 
     def _package_app_subprocess(self, sam_package_dir):
         chalice_exe = shutil.which('chalice')
-<<<<<<< HEAD
-        command = [
-            chalice_exe, 'package', '--stage',
-            self.stage_name, sam_package_dir
-        ]
-=======
         command = [chalice_exe, 'package', '--stage', self.stage_name, sam_package_dir]
         # Chalice requires AWS_DEFAULT_REGION to be set for 'package' sub-command.
         env = {'AWS_DEFAULT_REGION': _AWS_DEFAULT_REGION}
->>>>>>> af193ccd
 
         print(f'Packaging Chalice app for {self.stage_name}')
         subprocess.run(command, cwd=self.source_dir, env=env)
